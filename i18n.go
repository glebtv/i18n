package i18n

import (
	"errors"
	"fmt"
	"html/template"
	"io/ioutil"
	"net/http"
	"os"
	"path"
	"sort"
	"strconv"
	"strings"

	"github.com/qor/admin"
<<<<<<< HEAD
=======
	"github.com/qor/cache"
	"github.com/qor/cache/memory"
>>>>>>> 83b48cba
	"github.com/qor/qor"
	"github.com/qor/qor/resource"
	"github.com/qor/qor/utils"
	"github.com/theplant/cldr"
)

// Default default locale for i18n
var Default = "en-US"

// I18n struct that hold all translations
type I18n struct {
	Resource     *admin.Resource
	scope        string
	value        string
	isInlineEdit bool
	Backends     []Backend
	CacheStore   cache.CacheStoreInterface
}

// ResourceName change display name in qor admin
func (I18n) ResourceName() string {
	return "Translation"
}

// Backend defined methods that needs for translation backend
type Backend interface {
	LoadTranslations() []*Translation
	SaveTranslation(*Translation) error
	DeleteTranslation(*Translation) error
}

// Translation is a struct for translations, including Translation Key, Locale, Value
type Translation struct {
	Key     string
	Locale  string
	Value   string
	Backend Backend `json:"-"`
}

// New initialize I18n with backends
func New(backends ...Backend) *I18n {
	i18n := &I18n{Backends: backends, CacheStore: memory.New()}
	for i := len(backends) - 1; i >= 0; i-- {
		var backend = backends[i]
		for _, translation := range backend.LoadTranslations() {
			i18n.AddTranslation(translation)
		}
	}
	return i18n
}

func (i18n *I18n) LoadTranslations() map[string]map[string]*Translation {
	var translations = map[string]map[string]*Translation{}

	for _, backend := range i18n.Backends {
		for _, translation := range backend.LoadTranslations() {
			if translations[translation.Locale] == nil {
				translations[translation.Locale] = map[string]*Translation{}
			}
			translations[translation.Locale][translation.Key] = translation
		}
	}
	return translations
}

// AddTranslation add translation
func (i18n *I18n) AddTranslation(translation *Translation) error {
	return i18n.CacheStore.Set(cacheKey(translation.Locale, translation.Key), translation)
}

// SaveTranslation save translation
func (i18n *I18n) SaveTranslation(translation *Translation) error {
	for _, backend := range i18n.Backends {
		if backend.SaveTranslation(translation) == nil {
			i18n.AddTranslation(translation)
			return nil
		}
	}

	return errors.New("failed to save translation")
}

// DeleteTranslation delete translation
func (i18n *I18n) DeleteTranslation(translation *Translation) (err error) {
	for _, backend := range i18n.Backends {
		backend.DeleteTranslation(translation)
	}

	return i18n.CacheStore.Delete(cacheKey(translation.Locale, translation.Key))
}

// EnableInlineEdit enable inline edit, return HTML used to edit the translation
func (i18n *I18n) EnableInlineEdit(isInlineEdit bool) admin.I18n {
<<<<<<< HEAD
	return &I18n{Translations: i18n.Translations, scope: i18n.scope, value: i18n.value, Backends: i18n.Backends, isInlineEdit: isInlineEdit, Resource: i18n.Resource}
=======
	return &I18n{CacheStore: i18n.CacheStore, scope: i18n.scope, value: i18n.value, Backends: i18n.Backends, isInlineEdit: isInlineEdit}
>>>>>>> 83b48cba
}

// Scope i18n scope
func (i18n *I18n) Scope(scope string) admin.I18n {
<<<<<<< HEAD
	return &I18n{Translations: i18n.Translations, scope: scope, value: i18n.value, Backends: i18n.Backends, isInlineEdit: i18n.isInlineEdit, Resource: i18n.Resource}
=======
	return &I18n{CacheStore: i18n.CacheStore, scope: scope, value: i18n.value, Backends: i18n.Backends, isInlineEdit: i18n.isInlineEdit}
>>>>>>> 83b48cba
}

// Default default value of translation if key is missing
func (i18n *I18n) Default(value string) admin.I18n {
<<<<<<< HEAD
	return &I18n{Translations: i18n.Translations, scope: i18n.scope, value: value, Backends: i18n.Backends, isInlineEdit: i18n.isInlineEdit, Resource: i18n.Resource}
=======
	return &I18n{CacheStore: i18n.CacheStore, scope: i18n.scope, value: value, Backends: i18n.Backends, isInlineEdit: i18n.isInlineEdit}
>>>>>>> 83b48cba
}

// T translate with locale, key and arguments
func (i18n *I18n) T(locale, key string, args ...interface{}) template.HTML {
	var (
		value          = i18n.value
		translationKey = key
	)

	if i18n.scope != "" {
		translationKey = strings.Join([]string{i18n.scope, key}, ".")
	}

	var translation Translation
	if err := i18n.CacheStore.Unmarshal(cacheKey(locale, key), &translation); err != nil || translation.Value == "" {
		// Get default translation if not translated
		if err := i18n.CacheStore.Unmarshal(cacheKey(locale, key), &translation); err != nil || translation.Value == "" {
			// If not initialized
			translation = Translation{Key: translationKey, Value: value, Locale: Default, Backend: i18n.Backends[0]}

			// Save translation
			i18n.SaveTranslation(&translation)
		}
	}

	if translation.Value != "" {
		value = translation.Value
	}

	if str, err := cldr.Parse(locale, value, args...); err == nil {
		value = str
	}

	if i18n.isInlineEdit {
		var editType string
		if len(value) > 25 {
			editType = "data-type=\"textarea\""
		}
		assets_tag := fmt.Sprintf("<script data-prefix=\"%v\" src=\"/admin/assets/javascripts/i18n-checker.js?theme=i18n\"></script>", i18n.Resource.GetAdmin().GetRouter().Prefix)
		value = fmt.Sprintf("%s<span class=\"qor-i18n-inline\" %s data-locale=\"%s\" data-key=\"%s\">%s</span>", assets_tag, editType, locale, key, value)
	}

	return template.HTML(value)
}

// RenderInlineEditAssets render inline edit html, it is using: http://vitalets.github.io/x-editable/index.html
// You could use Bootstrap or JQuery UI by set isIncludeExtendAssetLib to false and load files by yourself
func RenderInlineEditAssets(isIncludeJQuery bool, isIncludeExtendAssetLib bool) (template.HTML, error) {
	for _, gopath := range strings.Split(os.Getenv("GOPATH"), ":") {
		var content string
		var hasError bool

		if isIncludeJQuery {
			content = `<script src="http://code.jquery.com/jquery-2.0.3.min.js"></script>`
		}

		if isIncludeExtendAssetLib {
			if extendLib, err := ioutil.ReadFile(path.Join(gopath, "src/github.com/qor/i18n/views/themes/i18n/inline-edit-libs.tmpl")); err == nil {
				content += string(extendLib)
			} else {
				hasError = true
			}

			if css, err := ioutil.ReadFile(path.Join(gopath, "src/github.com/qor/i18n/views/themes/i18n/assets/stylesheets/i18n-inline.css")); err == nil {
				content += fmt.Sprintf("<style>%s</style>", string(css))
			} else {
				hasError = true
			}

		}

		if js, err := ioutil.ReadFile(path.Join(gopath, "src/github.com/qor/i18n/views/themes/i18n/assets/javascripts/i18n-inline.js")); err == nil {
			content += fmt.Sprintf("<script type=\"text/javascript\">%s</script>", string(js))
		} else {
			hasError = true
		}

		if !hasError {
			return template.HTML(content), nil
		}
	}

	return template.HTML(""), errors.New("templates not found")
}

func getLocaleFromContext(context *qor.Context) string {
	if locale := utils.GetLocale(context); locale != "" {
		return locale
	}

	return Default
}

type availableLocalesInterface interface {
	AvailableLocales() []string
}

type viewableLocalesInterface interface {
	ViewableLocales() []string
}

type editableLocalesInterface interface {
	EditableLocales() []string
}

func getAvailableLocales(req *http.Request, currentUser qor.CurrentUser) []string {
	if user, ok := currentUser.(viewableLocalesInterface); ok {
		return user.ViewableLocales()
	}

	if user, ok := currentUser.(availableLocalesInterface); ok {
		return user.AvailableLocales()
	}
	return []string{Default}
}

func getEditableLocales(req *http.Request, currentUser qor.CurrentUser) []string {
	if user, ok := currentUser.(editableLocalesInterface); ok {
		return user.EditableLocales()
	}

	if user, ok := currentUser.(availableLocalesInterface); ok {
		return user.AvailableLocales()
	}
	return []string{Default}
}

// ConfigureQorResource configure qor resource for qor admin
func (i18n *I18n) ConfigureQorResource(res resource.Resourcer) {
	if res, ok := res.(*admin.Resource); ok {
		i18n.Resource = res
		res.UseTheme("i18n")
		res.GetAdmin().I18n = i18n
		res.SearchAttrs("value") // generate search handler for i18n

		var getPrimaryLocale = func(context *admin.Context) string {
			if locale := context.Request.Form.Get("primary_locale"); locale != "" {
				return locale
			}
			if availableLocales := getAvailableLocales(context.Request, context.CurrentUser); len(availableLocales) > 0 {
				return availableLocales[0]
			}
			return ""
		}

		var getEditingLocale = func(context *admin.Context) string {
			if locale := context.Request.Form.Get("to_locale"); locale != "" {
				return locale
			}
			return getLocaleFromContext(context.Context)
		}

		type matchedTranslation struct {
			Key           string
			PrimaryLocale string
			PrimaryValue  string
			EditingLocale string
			EditingValue  string
		}

		res.GetAdmin().RegisterFuncMap("i18n_available_translations", func(context *admin.Context) (results []matchedTranslation) {
			var (
				translationsMap     = i18n.LoadTranslations()
				matchedTranslations = map[string]matchedTranslation{}
				keys                = []string{}
				keyword             = strings.ToLower(context.Request.URL.Query().Get("keyword"))
				primaryLocale       = getPrimaryLocale(context)
				editingLocale       = getEditingLocale(context)
			)

			var filterTranslations = func(translations map[string]*Translation, isPrimary bool) {
				if translations != nil {
					for key, translation := range translations {
						if (keyword == "") || (strings.Index(strings.ToLower(translation.Key), keyword) != -1 ||
							strings.Index(strings.ToLower(translation.Value), keyword) != -1) {
							if _, ok := matchedTranslations[key]; !ok {
								var t = matchedTranslation{
									Key:           key,
									PrimaryLocale: primaryLocale,
									EditingLocale: editingLocale,
									EditingValue:  translation.Value,
								}

								if localeTranslations, ok := translationsMap[primaryLocale]; ok {
									if v, ok := localeTranslations[key]; ok {
										t.PrimaryValue = v.Value
									}
								}

								matchedTranslations[key] = t
								keys = append(keys, key)
							}
						}
					}
				}
			}

			filterTranslations(translationsMap[getEditingLocale(context)], false)
			if primaryLocale != editingLocale {
				filterTranslations(translationsMap[getPrimaryLocale(context)], true)
			}

			sort.Strings(keys)

			pagination := context.Searcher.Pagination
			pagination.Total = len(keys)
			pagination.PrePage = 25
			pagination.CurrentPage, _ = strconv.Atoi(context.Request.URL.Query().Get("page"))
			if pagination.CurrentPage == 0 {
				pagination.CurrentPage = 1
			}
			if pagination.CurrentPage > 0 {
				pagination.Pages = pagination.Total / pagination.PrePage
			}
			context.Searcher.Pagination = pagination

			var paginationKeys []string
			if pagination.CurrentPage == -1 {
				paginationKeys = keys
			} else {
				lastIndex := pagination.CurrentPage * pagination.PrePage
				if pagination.Total < lastIndex {
					lastIndex = pagination.Total
				}

				startIndex := (pagination.CurrentPage - 1) * pagination.PrePage
				if lastIndex >= startIndex {
					paginationKeys = keys[startIndex:lastIndex]
				}
			}

			for _, key := range paginationKeys {
				results = append(results, matchedTranslations[key])
			}
			return results
		})

		res.GetAdmin().RegisterFuncMap("i18n_primary_locale", getPrimaryLocale)

		res.GetAdmin().RegisterFuncMap("i18n_editing_locale", getEditingLocale)

		res.GetAdmin().RegisterFuncMap("i18n_viewable_locales", func(context admin.Context) []string {
			return getAvailableLocales(context.Request, context.CurrentUser)
		})

		res.GetAdmin().RegisterFuncMap("i18n_editable_locales", func(context admin.Context) []string {
			return getEditableLocales(context.Request, context.CurrentUser)
		})

		controller := i18nController{i18n}
		router := res.GetAdmin().GetRouter()
		router.Get(res.ToParam(), controller.Index)
		router.Post(res.ToParam(), controller.Update)
		router.Put(res.ToParam(), controller.Update)

		admin.RegisterViewPath("github.com/qor/i18n/views")
	}
}

func cacheKey(strs ...string) string {
	return strings.Join(strs, "/")
}<|MERGE_RESOLUTION|>--- conflicted
+++ resolved
@@ -13,11 +13,8 @@
 	"strings"
 
 	"github.com/qor/admin"
-<<<<<<< HEAD
-=======
 	"github.com/qor/cache"
 	"github.com/qor/cache/memory"
->>>>>>> 83b48cba
 	"github.com/qor/qor"
 	"github.com/qor/qor/resource"
 	"github.com/qor/qor/utils"
@@ -111,29 +108,17 @@
 
 // EnableInlineEdit enable inline edit, return HTML used to edit the translation
 func (i18n *I18n) EnableInlineEdit(isInlineEdit bool) admin.I18n {
-<<<<<<< HEAD
-	return &I18n{Translations: i18n.Translations, scope: i18n.scope, value: i18n.value, Backends: i18n.Backends, isInlineEdit: isInlineEdit, Resource: i18n.Resource}
-=======
-	return &I18n{CacheStore: i18n.CacheStore, scope: i18n.scope, value: i18n.value, Backends: i18n.Backends, isInlineEdit: isInlineEdit}
->>>>>>> 83b48cba
+	return &I18n{CacheStore: i18n.CacheStore, scope: i18n.scope, value: i18n.value, Backends: i18n.Backends, isInlineEdit: isInlineEdit, Resource: i18n.Resource}
 }
 
 // Scope i18n scope
 func (i18n *I18n) Scope(scope string) admin.I18n {
-<<<<<<< HEAD
-	return &I18n{Translations: i18n.Translations, scope: scope, value: i18n.value, Backends: i18n.Backends, isInlineEdit: i18n.isInlineEdit, Resource: i18n.Resource}
-=======
-	return &I18n{CacheStore: i18n.CacheStore, scope: scope, value: i18n.value, Backends: i18n.Backends, isInlineEdit: i18n.isInlineEdit}
->>>>>>> 83b48cba
+	return &I18n{CacheStore: i18n.CacheStore, scope: scope, value: i18n.value, Backends: i18n.Backends, isInlineEdit: i18n.isInlineEdit, Resource: i18n.Resource}
 }
 
 // Default default value of translation if key is missing
 func (i18n *I18n) Default(value string) admin.I18n {
-<<<<<<< HEAD
-	return &I18n{Translations: i18n.Translations, scope: i18n.scope, value: value, Backends: i18n.Backends, isInlineEdit: i18n.isInlineEdit, Resource: i18n.Resource}
-=======
-	return &I18n{CacheStore: i18n.CacheStore, scope: i18n.scope, value: value, Backends: i18n.Backends, isInlineEdit: i18n.isInlineEdit}
->>>>>>> 83b48cba
+	return &I18n{CacheStore: i18n.CacheStore, scope: i18n.scope, value: value, Backends: i18n.Backends, isInlineEdit: i18n.isInlineEdit, Resource: i18n.Resource}
 }
 
 // T translate with locale, key and arguments
